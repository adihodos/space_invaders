--- conflicted
+++ resolved
@@ -203,7 +203,16 @@
       if !win_flags.contains(PanelFlags::WindowNoScrollbar) {
         layout.bounds.w -= scrollbar_size.x;
       }
-<<<<<<< HEAD
+
+      if !layout.is_nonblock() {
+        layout.footer_height = 0f32;
+        if !win_flags
+          .contains(PanelFlags::WindowNoScrollbar | PanelFlags::WindowScalable)
+        {
+          layout.footer_height = scrollbar_size.y;
+        }
+        layout.bounds.h -= layout.footer_height;
+      }
     }
 
     // panel header
@@ -309,18 +318,6 @@
       let clip = RectangleF32::union(&buffer_clip, &layout_clip);
       winptr.borrow().buffer.borrow_mut().push_scissor(clip);
       winptr.borrow().layout.borrow_mut().clip = clip;
-=======
-
-      if !layout.is_nonblock() {
-        layout.footer_height = 0f32;
-        if !win_flags
-          .contains(PanelFlags::WindowNoScrollbar | PanelFlags::WindowScalable)
-        {
-          layout.footer_height = scrollbar_size.y;
-        }
-        layout.bounds.h -= layout.footer_height;
-      }
->>>>>>> 842b55dc
     }
 
     !layout_flags
